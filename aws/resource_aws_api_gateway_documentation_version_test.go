package aws

import (
	"fmt"
	"testing"

	"github.com/aws/aws-sdk-go/aws"
	"github.com/aws/aws-sdk-go/service/apigateway"
	"github.com/hashicorp/terraform-plugin-sdk/helper/acctest"
	"github.com/hashicorp/terraform-plugin-sdk/helper/resource"
	"github.com/hashicorp/terraform-plugin-sdk/terraform"
)

func TestAccAWSAPIGatewayDocumentationVersion_basic(t *testing.T) {
	var conf apigateway.DocumentationVersion

	rString := acctest.RandString(8)
	version := fmt.Sprintf("tf-acc-test_version_%s", rString)
	apiName := fmt.Sprintf("tf-acc-test_api_doc_version_basic_%s", rString)

	resourceName := "aws_api_gateway_documentation_version.test"

	resource.ParallelTest(t, resource.TestCase{
		PreCheck:     func() { testAccPreCheck(t) },
		Providers:    testAccProviders,
		CheckDestroy: testAccCheckAWSAPIGatewayDocumentationVersionDestroy,
		Steps: []resource.TestStep{
			{
				Config: testAccAWSAPIGatewayDocumentationVersionBasicConfig(version, apiName),
				Check: resource.ComposeTestCheckFunc(
					testAccCheckAWSAPIGatewayDocumentationVersionExists(resourceName, &conf),
					resource.TestCheckResourceAttr(resourceName, "version", version),
					resource.TestCheckResourceAttrSet(resourceName, "rest_api_id"),
				),
			},
			{
				ResourceName:      resourceName,
				ImportState:       true,
				ImportStateVerify: true,
			},
		},
	})
}

func TestAccAWSAPIGatewayDocumentationVersion_allFields(t *testing.T) {
	var conf apigateway.DocumentationVersion

	rString := acctest.RandString(8)
	version := fmt.Sprintf("tf-acc-test_version_%s", rString)
	apiName := fmt.Sprintf("tf-acc-test_api_doc_version_method_%s", rString)
	stageName := fmt.Sprintf("tf-acc-test_stage_%s", rString)
	description := fmt.Sprintf("Tf Acc Test description %s", rString)
	uDescription := fmt.Sprintf("Tf Acc Test description updated %s", rString)

	resourceName := "aws_api_gateway_documentation_version.test"

	resource.ParallelTest(t, resource.TestCase{
		PreCheck:     func() { testAccPreCheck(t) },
		Providers:    testAccProviders,
		CheckDestroy: testAccCheckAWSAPIGatewayDocumentationVersionDestroy,
		Steps: []resource.TestStep{
			{
				Config: testAccAWSAPIGatewayDocumentationVersionAllFieldsConfig(version, apiName, stageName, description),
				Check: resource.ComposeTestCheckFunc(
					testAccCheckAWSAPIGatewayDocumentationVersionExists(resourceName, &conf),
					resource.TestCheckResourceAttr(resourceName, "version", version),
					resource.TestCheckResourceAttr(resourceName, "description", description),
					resource.TestCheckResourceAttrSet(resourceName, "rest_api_id"),
				),
			},
			{
				ResourceName:      resourceName,
				ImportState:       true,
				ImportStateVerify: true,
			},
			{
				Config: testAccAWSAPIGatewayDocumentationVersionAllFieldsConfig(version, apiName, stageName, uDescription),
				Check: resource.ComposeTestCheckFunc(
					testAccCheckAWSAPIGatewayDocumentationVersionExists(resourceName, &conf),
					resource.TestCheckResourceAttr(resourceName, "version", version),
					resource.TestCheckResourceAttr(resourceName, "description", uDescription),
					resource.TestCheckResourceAttrSet(resourceName, "rest_api_id"),
				),
			},
		},
	})
}

func TestAccAWSAPIGatewayDocumentationVersion_disappears(t *testing.T) {
	var conf apigateway.DocumentationVersion

	rString := acctest.RandString(8)
	version := fmt.Sprintf("tf-acc-test_version_%s", rString)
	apiName := fmt.Sprintf("tf-acc-test_api_doc_version_basic_%s", rString)

	resourceName := "aws_api_gateway_documentation_version.test"

	resource.ParallelTest(t, resource.TestCase{
		PreCheck:     func() { testAccPreCheck(t) },
		Providers:    testAccProviders,
		CheckDestroy: testAccCheckAWSAPIGatewayDocumentationVersionDestroy,
		Steps: []resource.TestStep{
			{
				Config: testAccAWSAPIGatewayDocumentationVersionBasicConfig(version, apiName),
				Check: resource.ComposeTestCheckFunc(
					testAccCheckAWSAPIGatewayDocumentationVersionExists(resourceName, &conf),
					testAccCheckResourceDisappears(testAccProvider, resourceAwsApiGatewayDocumentationVersion(), resourceName),
				),
				ExpectNonEmptyPlan: true,
			},
		},
	})
}

func testAccCheckAWSAPIGatewayDocumentationVersionExists(n string, res *apigateway.DocumentationVersion) resource.TestCheckFunc {
	return func(s *terraform.State) error {
		rs, ok := s.RootModule().Resources[n]
		if !ok {
			return fmt.Errorf("Not found: %s", n)
		}

		if rs.Primary.ID == "" {
			return fmt.Errorf("No API Gateway Documentation Version ID is set")
		}

		conn := testAccProvider.Meta().(*AWSClient).apigatewayconn

		apiId, version, err := decodeApiGatewayDocumentationVersionId(rs.Primary.ID)
		if err != nil {
			return err
		}

		req := &apigateway.GetDocumentationVersionInput{
			DocumentationVersion: aws.String(version),
			RestApiId:            aws.String(apiId),
		}
		docVersion, err := conn.GetDocumentationVersion(req)
		if err != nil {
			return err
		}

		*res = *docVersion

		return nil
	}
}

func testAccCheckAWSAPIGatewayDocumentationVersionDestroy(s *terraform.State) error {
	conn := testAccProvider.Meta().(*AWSClient).apigatewayconn

	for _, rs := range s.RootModule().Resources {
		if rs.Type != "aws_api_gateway_documentation_version" {
			continue
		}

		version, apiId, err := decodeApiGatewayDocumentationVersionId(rs.Primary.ID)
		if err != nil {
			return err
		}

		req := &apigateway.GetDocumentationVersionInput{
			DocumentationVersion: aws.String(version),
			RestApiId:            aws.String(apiId),
		}
		_, err = conn.GetDocumentationVersion(req)
		if err != nil {
			if isAWSErr(err, apigateway.ErrCodeNotFoundException, "") {
				return nil
			}
			return err
		}

		return fmt.Errorf("API Gateway Documentation Version %q still exists.", rs.Primary.ID)
	}
	return nil
}

func testAccAWSAPIGatewayDocumentationVersionBasicConfig(version, apiName string) string {
	return fmt.Sprintf(`
resource "aws_api_gateway_documentation_version" "test" {
  version     = "%s"
  rest_api_id = aws_api_gateway_rest_api.test.id
<<<<<<< HEAD
  depends_on  = ["aws_api_gateway_documentation_part.test"]
=======
  depends_on  = [aws_api_gateway_documentation_part.test]
>>>>>>> c93943a0
}

resource "aws_api_gateway_documentation_part" "test" {
  location {
    type = "API"
  }

  properties  = "{\"description\":\"Terraform Acceptance Test\"}"
  rest_api_id = aws_api_gateway_rest_api.test.id
}

resource "aws_api_gateway_rest_api" "test" {
  name = "%s"
}
`, version, apiName)
}

func testAccAWSAPIGatewayDocumentationVersionAllFieldsConfig(version, apiName, stageName, description string) string {
	return fmt.Sprintf(`
resource "aws_api_gateway_documentation_version" "test" {
  version     = "%s"
  rest_api_id = aws_api_gateway_rest_api.test.id
  description = "%s"
  depends_on  = [aws_api_gateway_documentation_part.test]
}

resource "aws_api_gateway_documentation_part" "test" {
  location {
    type = "API"
  }

  properties  = "{\"description\":\"Terraform Acceptance Test\"}"
  rest_api_id = aws_api_gateway_rest_api.test.id
}

resource "aws_api_gateway_resource" "test" {
  rest_api_id = aws_api_gateway_rest_api.test.id
  parent_id   = aws_api_gateway_rest_api.test.root_resource_id
  path_part   = "test"
}

resource "aws_api_gateway_method" "test" {
  rest_api_id   = aws_api_gateway_rest_api.test.id
  resource_id   = aws_api_gateway_resource.test.id
  http_method   = "GET"
  authorization = "NONE"
}

resource "aws_api_gateway_method_response" "error" {
  rest_api_id = aws_api_gateway_rest_api.test.id
  resource_id = aws_api_gateway_resource.test.id
  http_method = aws_api_gateway_method.test.http_method
  status_code = "400"
}

resource "aws_api_gateway_integration" "test" {
  rest_api_id = aws_api_gateway_rest_api.test.id
  resource_id = aws_api_gateway_resource.test.id
  http_method = aws_api_gateway_method.test.http_method

  type                    = "HTTP"
  uri                     = "https://www.google.co.uk"
  integration_http_method = "GET"
}

resource "aws_api_gateway_integration_response" "test" {
  rest_api_id = aws_api_gateway_rest_api.test.id
  resource_id = aws_api_gateway_resource.test.id
  http_method = aws_api_gateway_integration.test.http_method
  status_code = aws_api_gateway_method_response.error.status_code
}

resource "aws_api_gateway_deployment" "test" {
  rest_api_id = aws_api_gateway_rest_api.test.id
  stage_name  = "first"
  depends_on  = [aws_api_gateway_integration_response.test]
}

resource "aws_api_gateway_stage" "test" {
  stage_name            = "%s"
  rest_api_id           = aws_api_gateway_rest_api.test.id
  deployment_id         = aws_api_gateway_deployment.test.id
  documentation_version = aws_api_gateway_documentation_version.test.version
}

resource "aws_api_gateway_rest_api" "test" {
  name = "%s"
}
`, version, description, stageName, apiName)
}<|MERGE_RESOLUTION|>--- conflicted
+++ resolved
@@ -180,11 +180,7 @@
 resource "aws_api_gateway_documentation_version" "test" {
   version     = "%s"
   rest_api_id = aws_api_gateway_rest_api.test.id
-<<<<<<< HEAD
-  depends_on  = ["aws_api_gateway_documentation_part.test"]
-=======
   depends_on  = [aws_api_gateway_documentation_part.test]
->>>>>>> c93943a0
 }
 
 resource "aws_api_gateway_documentation_part" "test" {
