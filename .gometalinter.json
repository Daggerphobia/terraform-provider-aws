--- conflicted
+++ resolved
@@ -7,11 +7,8 @@
         "interfacer",
         "misspell",
         "structcheck",
-<<<<<<< HEAD
         "unconvert",
-=======
         "varcheck",
->>>>>>> 19e5480d
         "vet"
     ],
     "EnableGC": true,
